--- conflicted
+++ resolved
@@ -704,7 +704,7 @@
         //+> genTrivia b1.RangeOfBindingAndRhs
         +> id
             (!- s1 +> indent +> sepNln
-            +> optSingle (fun rom -> enterNodeTokenByName rom "WITH") rangeOfMember
+            +> optSingle (fun rom -> enterNodeTokenByName rom WITH) rangeOfMember
             +> genProperty astContext "with " ao1 "get " ps1 e1 +> sepNln)
         // +> genTrivia b2.RangeOfBindingAndRhs
         +> id
@@ -1042,7 +1042,7 @@
                 let genChildren =
                     ifElse isArray sepOpenA sepOpenL
                     +> col sepSemi children (genExpr astContext)
-                    +> enterNodeTokenByName synExpr.Range (if isArray then "BAR_RBRACK" else "RBRACK")
+                    +> enterNodeTokenByName synExpr.Range (if isArray then BAR_RBRACK else RBRACK)
                     +> ifElse isArray sepCloseA sepCloseL
 
                 !- identifier
@@ -1053,7 +1053,7 @@
                 !- identifier
                 +> sepSpace
                 +> ifElse isArray sepOpenA sepOpenL
-                +> atCurrentColumn (col sepNln children (genExpr astContext) +> enterNodeTokenByName synExpr.Range (if isArray then "BAR_RBRACK" else "RBRACK"))
+                +> atCurrentColumn (col sepNln children (genExpr astContext) +> enterNodeTokenByName synExpr.Range (if isArray then BAR_RBRACK else RBRACK))
                 +> ifElse isArray sepCloseA sepCloseL
 
             let felizExpression =
@@ -1065,7 +1065,7 @@
                                  +> col sepNln children (genExpr astContext)
                                  +> unindent
                                  +> sepNln
-                                 +> enterNodeTokenByName synExpr.Range (if isArray then "BAR_RBRACK" else "RBRACK")
+                                 +> enterNodeTokenByName synExpr.Range (if isArray then BAR_RBRACK else RBRACK)
                                  +> ifElse isArray sepCloseAFixed sepCloseLFixed)
 
             let multilineExpression = ifElse ctx.Config.SingleArgumentWebMode felizExpression elmishExpression
@@ -1161,17 +1161,14 @@
         str "lazy "
         +> ifElse isInfixExpr genInfixExpr genNonInfixExpr
 
-<<<<<<< HEAD
-    | SingleExpr(kind, e) -> enterNodeFor SynExpr_Do synExpr.Range +> str kind +> genExpr astContext e
-=======
     | SingleExpr(kind, e) ->
-        str kind
+        enterNodeFor SynExpr_Do synExpr.Range
+        +> str kind
         +> (match kind with
             | YieldFrom
             | Yield -> autoIndentAndNlnIfExpressionExceedsPageWidth (genExpr astContext e)
             | _ -> genExpr astContext e)
 
->>>>>>> a09ef790
     | ConstExpr(c,r) -> genConst c r
     | NullExpr -> !- "null"
     // Not sure about the role of e1
@@ -1298,7 +1295,7 @@
                 (genExpr astContext e
                  +> unindent
                  +> sepNln
-                 +> enterNodeTokenByName synExpr.Range "RBRACE"
+                 +> enterNodeTokenByName synExpr.Range RBRACE
                  +> sepCloseSFixed))
 
     | CompExprBody(expr) ->
@@ -1421,17 +1418,17 @@
              +> autoIndentAndNlnIfExpressionExceedsPageWidth (genExpr astContext e))
     | MatchLambda(sp, _) ->
         !- "function "
-        +> leaveNodeTokenByName synExpr.Range "FUNCTION"
+        +> leaveNodeTokenByName synExpr.Range FUNCTION
         +> colPre sepNln sepNln sp (genClause astContext true)
     | Match(e, cs) ->
         atCurrentColumn
             (!- "match "
              +> genExpr astContext e
-             +> enterNodeTokenByName synExpr.Range "WITH"
+             +> enterNodeTokenByName synExpr.Range WITH
              // indent 'with' further if trivia was printed so that is appear after the match keyword.
              +> ifElseCtx lastWriteEventIsNewline (rep 5 !- " ") sepNone
              -- " with"
-             +> leaveNodeTokenByName synExpr.Range "WITH"
+             +> leaveNodeTokenByName synExpr.Range WITH
              +> colPre sepNln sepNln cs (genClause astContext true))
     | MatchBang(e, cs) ->
         atCurrentColumn (!- "match! " +> genExpr astContext e -- " with" +> colPre sepNln sepNln cs (genClause astContext true))
@@ -2066,6 +2063,8 @@
         | SynExpr.YieldOrReturnFrom _ -> genTriviaFor SynExpr_YieldOrReturnFrom synExpr.Range
         | SynExpr.TryFinally _ -> genTriviaFor SynExpr_TryFinally synExpr.Range
         | SynExpr.LongIdentSet _ -> genTriviaFor SynExpr_LongIdentSet synExpr.Range
+        | SynExpr.ArrayOrListOfSeqExpr _ -> genTriviaFor SynExpr_ArrayOrListOfSeqExpr synExpr.Range
+        | SynExpr.Paren _ -> genTriviaFor SynExpr_Paren synExpr.Range
         | _ -> id)
 //    |> genTriviaFor
 //           [ "SynExpr.App"
@@ -2115,7 +2114,7 @@
                     sepNone ({ctx with RecordBraceStart = rest})
             | [] ->
                     sepNone ctx)
-        +> enterNodeTokenByName synExpr.Range "RBRACE"
+        +> enterNodeTokenByName synExpr.Range RBRACE
         +> ifElseCtx lastWriteEventIsNewline sepCloseSFixed sepCloseS
 
     expr ctx
@@ -2143,7 +2142,7 @@
 
     | _ ->
         (sepOpenSFixed +> indent +> sepNln +> fieldsExpr +> unindent
-         +> enterNodeTokenByName synExpr.Range "RBRACE"
+         +> enterNodeTokenByName synExpr.Range RBRACE
          +> ifElseCtx lastWriteEventIsNewline sepNone sepNln
          +> sepCloseSFixed)
     |> atCurrentColumnIndent
@@ -2844,7 +2843,9 @@
         | TWithGlobalConstraints(TVar _, [TyparSubtypeOfType _ as tc]) -> genTypeConstraint astContext tc
         | TWithGlobalConstraints(TFuns ts, tcs) -> col sepArrow ts loop +> colPre (!- " when ") wordAnd tcs (genTypeConstraint astContext)
         | TWithGlobalConstraints(t, tcs) -> loop t +> colPre (!- " when ") wordAnd tcs (genTypeConstraint astContext)
-        | TLongIdent s -> ifElseCtx (fun ctx -> not ctx.Config.StrictMode && astContext.IsCStylePattern) (genTypeByLookup astContext t) (!- s)
+        | TLongIdent s ->
+            ifElseCtx (fun ctx -> not ctx.Config.StrictMode && astContext.IsCStylePattern) (genTypeByLookup astContext t) (!- s)
+            |> genTriviaFor Ident_ current.Range
         | TAnonRecord(isStruct, fields) ->
             let shortExpression =
                 ifElse isStruct !- "struct " sepNone
@@ -2891,11 +2892,12 @@
         // for example: FSharpx.Regex< @"(?<value>\d+)" >
         let firstItemHasAtSignBeforeString =
             match t with
-            | SourceParser.TStaticConstant(_,r) ->
+            | TStaticConstant(_,r) ->
                 TriviaHelpers.``has content itself that matches``
                     (function | StringContent sc -> sc.StartsWith("@") | _ -> false)
                     r
-                    (Map.tryFindOrEmptyList SynExpr_Const ctx.TriviaMainNodes) // ctx.Trivia
+                    [ if Map.containsKey SynExpr_Const ctx.TriviaMainNodes then yield! Map.find SynExpr_Const ctx.TriviaMainNodes
+                      if Map.containsKey SynType_StaticConstant ctx.TriviaMainNodes then yield! Map.find SynType_StaticConstant ctx.TriviaMainNodes ]
             | _ -> false
 
         (!- "<"
@@ -2969,7 +2971,7 @@
     let body =
         optPre (!- " when ") sepNone eo (genExpr astContext)
         +> sepArrow
-        +> leaveNodeTokenByName arrowRange "RARROW"
+        +> leaveNodeTokenByName arrowRange RARROW
         +> clauseBody e
     genTriviaBeforeClausePipe p.Range +>
     ifElse hasBar (sepBar +> atCurrentColumnWithPrepend pat body) (pat +> body)
@@ -2989,21 +2991,13 @@
         let m = fst gs
         let attrs = getRangesFromAttributesFromSynBinding (fst gs)
 
-<<<<<<< HEAD
-        sepNlnConsideringTriviaContentBeforeWithAttributesFor SynMemberDefn_Member m.RangeOfBindingSansRhs attrs +> // sepNlnConsideringTriviaContentBeforeWithAttributes m.RangeOfBindingSansRhs attrs +>
-        (expressionFitsOnRestOfLine
-            (genPropertyWithGetSet astContext gs)
-            (sepNlnBeforeMultilineConstruct SynMemberDefn_Member m.RangeOfBindingSansRhs attrs +> genPropertyWithGetSet astContext gs +> onlyIf (List.isNotEmpty rest) sepNln))
-
-=======
-        sepNlnConsideringTriviaContentBeforeWithAttributes rangeOfFirstMember attrs
-        +> enterNode rangeOfFirstMember
+        sepNlnConsideringTriviaContentBeforeWithAttributesFor SynMemberDefn_Member rangeOfFirstMember attrs
+        +> enterNodeFor SynMemberDefn_Member rangeOfFirstMember
         +> (expressionFitsOnRestOfLine
               (genPropertyWithGetSet astContext gs (Some rangeOfFirstMember))
-              (sepNlnBeforeMultilineConstruct m.RangeOfBindingSansRhs attrs
+              (sepNlnBeforeMultilineConstruct SynMemberDefn_Member m.RangeOfBindingSansRhs attrs
                +> genPropertyWithGetSet astContext gs (Some rangeOfFirstMember)
                +> onlyIf (List.isNotEmpty rest) sepNln))
->>>>>>> a09ef790
         +> genMemberDefnList ({ astContext with IsFirstChild = false }) rest
 
     | m::rest ->
@@ -3256,7 +3250,7 @@
         let shortExpression =
             sepOpenT
             +> genPat astContext p
-            +> enterNodeTokenByName  pat.Range "RPAREN"
+            +> enterNodeTokenByName  pat.Range RPAREN
             +> sepCloseT
 
         let longExpression ctx =
@@ -3391,7 +3385,8 @@
     | SynConst.String(s,_) ->
         fun (ctx: Context) ->
             let trivia =
-                Map.tryFindOrEmptyList SynExpr_Const ctx.TriviaMainNodes
+                [ if Map.containsKey SynExpr_Const ctx.TriviaMainNodes then yield! Map.find SynExpr_Const ctx.TriviaMainNodes
+                  if Map.containsKey SynType_StaticConstant ctx.TriviaMainNodes then yield! Map.find SynType_StaticConstant ctx.TriviaMainNodes ]
                 |> List.tryFind (fun tv -> RangeHelpers.rangeEq tv.Range r)
 
             let triviaStringContent =
@@ -3435,7 +3430,9 @@
 
 and genConstNumber (c:SynConst) (r: range) =
     fun (ctx: Context) ->
-        Map.tryFindOrEmptyList SynExpr_Const ctx.TriviaMainNodes
+        [ if Map.containsKey SynExpr_Const ctx.TriviaMainNodes then yield! Map.find SynExpr_Const ctx.TriviaMainNodes
+          if Map.containsKey SynPat_Const ctx.TriviaMainNodes then yield! Map.find SynPat_Const ctx.TriviaMainNodes
+          if Map.containsKey EnumCase_ ctx.TriviaMainNodes then yield! Map.find EnumCase_ ctx.TriviaMainNodes ]
         |> List.tryFind (fun t -> RangeHelpers.rangeEq t.Range r)
         |> Option.bind(fun tn ->
             match tn.ContentItself with | Some(Number(n)) -> Some n | _ -> None
