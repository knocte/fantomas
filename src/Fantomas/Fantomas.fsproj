﻿<?xml version="1.0" encoding="utf-8"?>
<Project Sdk="Microsoft.NET.Sdk">
  <PropertyGroup>
    <TargetFramework>netstandard2.0</TargetFramework>
<<<<<<< HEAD
    <Version>4.0.0</Version>
=======
    <Version>4.0.0-beta-003</Version>
>>>>>>> 86653566
    <Description>Source code formatter for F#</Description>
    <WarningsAsErrors>FS0025</WarningsAsErrors>
  </PropertyGroup>
  <ItemGroup>
    <None Include="paket.references" />
    <Compile Include="AssemblyInfo.fs" />
    <Compile Include="RangeHelpers.fs" />
    <Compile Include="AstTransformer.fs" />
    <Compile Include="SourceOrigin.fs" />
    <Compile Include="Version.fs" />
    <Compile Include="Dbg.fs" />
    <Compile Include="Utils.fs" />
    <Compile Include="Queue.fs" />
    <Compile Include="FormatConfig.fs" />
    <Compile Include="TriviaTypes.fs" />
    <Compile Include="TokenParserBoolExpr.fs" />
    <Compile Include="TriviaHelpers.fs" />
    <Compile Include="TokenParser.fs" />
    <Compile Include="Trivia.fs" />
    <Compile Include="Context.fs" />
    <Compile Include="SourceParser.fs" />
    <Compile Include="SourceTransformer.fs" />
    <Compile Include="TriviaContext.fs" />
    <Compile Include="CodePrinter.fs" />
    <Compile Include="CodeFormatterImpl.fs" />
    <Compile Include="CodeFormatter.fsi" />
    <Compile Include="CodeFormatter.fs" />
    <None Include="CodeFormatter.fsx" />
  </ItemGroup>
  <Import Project="..\..\.paket\Paket.Restore.targets" />
</Project><|MERGE_RESOLUTION|>--- conflicted
+++ resolved
@@ -2,11 +2,8 @@
 <Project Sdk="Microsoft.NET.Sdk">
   <PropertyGroup>
     <TargetFramework>netstandard2.0</TargetFramework>
-<<<<<<< HEAD
     <Version>4.0.0</Version>
-=======
     <Version>4.0.0-beta-003</Version>
->>>>>>> 86653566
     <Description>Source code formatter for F#</Description>
     <WarningsAsErrors>FS0025</WarningsAsErrors>
   </PropertyGroup>
