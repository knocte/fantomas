--- conflicted
+++ resolved
@@ -23,21 +23,12 @@
 """
 
 let t02 = """
-<<<<<<< HEAD
-type MyClass2(dataIn) as self =
-       let data = dataIn
-       do self.PrintMessage()
-       // Print a message to console
-       member this.PrintMessage() =
-           printf "Creating MyClass2 with Data %d" data"""
-=======
 try 
     fst(find (fun (s, (s', ty)) -> 
                 s' = s0 && can (type_match ty ty0) []) (!the_interface))
 with
 | Failure _ -> s0
 """
->>>>>>> d3c09a95
 ;;
 
 let xs = filterComments (tokenize t01) 
