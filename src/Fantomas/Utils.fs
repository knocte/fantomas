﻿namespace Fantomas

open System
<<<<<<< HEAD
open FSharp.Compiler.Ast

[<RequireQualifiedAccess>]
module SynExpr =

    let isInParens =
        function | SynExpr.Paren _ -> true | _ -> false
=======
open System.Text.RegularExpressions

[<RequireQualifiedAccess>]
module Char =
    let escape c =
        match c with
        | '\r' -> @"\r"
        | '\n' -> @"\n"
        | '\t' -> @"\t"
        | '\\' -> @"\\"
        | _ -> c.ToString()
>>>>>>> 798896b3

[<RequireQualifiedAccess>]
module String =
    let normalizeNewLine (str : string) =
        str.Replace("\r\n", "\n").Replace("\r", "\n")

    let normalizeThenSplitNewLine (str : string) =
        (normalizeNewLine str).Split('\n')

    let startsWithOrdinal (prefix : string) (str : string) =
        str.StartsWith(prefix, StringComparison.Ordinal)

    let removeTrailingSpaces (source:string) =
        source.Split([| Environment.NewLine |], StringSplitOptions.None)
        |> Array.map (fun line -> line.TrimEnd())
        |> fun lines -> String.Join(Environment.NewLine, lines)
        |> fun code -> code.TrimStart(Environment.NewLine.ToCharArray())
        
    let private lengthWithoutSpaces (str: string) =
        normalizeNewLine str
        |> fun s -> s.Replace("\n", String.Empty).Replace(" ", String.Empty)
        |> String.length

    let private hashRegex = @"^\s*#(if|elseif|else|endif).*"
    let private splitWhenHash (source: string) = 
        source.Split([| Environment.NewLine; "\r\n"; "\n" |], options = StringSplitOptions.None)
        |> Array.fold (fun acc line ->
            if Regex.IsMatch(line, hashRegex) then
                let trimmmedLine = line.TrimStart()
                match acc with
                | [[]] -> [[trimmmedLine]]
                | _ -> [trimmmedLine]::acc
            else
                acc
                |> List.mapi (fun idx l -> if idx = 0 then (line::l) else l)
        ) [[]]
        |> List.map (List.rev >> String.concat Environment.NewLine)
        |> List.rev

    let merge a b =
        let aChunks = splitWhenHash a
        let bChunks = splitWhenHash b
        
        if List.length aChunks <> List.length bChunks then
            failwithf """Fantomas is trying to format the input multiple times due to the detect of multiple defines.
There is a problem with merging all the code back togheter. Please raise an issue at https://github.com/fsprojects/fantomas/issues."""
        
        List.zip aChunks bChunks
        |> List.map (fun (a', b') ->
            let la = lengthWithoutSpaces a'
            let lb = lengthWithoutSpaces b'
            if la <> lb then 
                if la > lb then a' else b'
            else
                if String.length a' < String.length b' then a' else b' 
        )
        
        |> String.concat Environment.NewLine

module Cache =
    let alreadyVisited<'key when 'key : not struct>() =
        let cache = System.Collections.Generic.HashSet<'key>([], HashIdentity.Reference)
        fun key ->
            if cache.Contains key then
                true
            else
                cache.Add key |> ignore
                false

module Dict =
    let tryGet k (d: System.Collections.Generic.IDictionary<_,_>) =
        let (r,x) = d.TryGetValue k
        if r then Some x else None
        
module List =
    let appendItem l i =
        l @ [i]
        
    let prependItem l i = i :: l
    
    let takeWhileState f state l =
        let mutable s = state
        l |> List.takeWhile (fun x -> let (s',r) = f s x in s <- s'; r)<|MERGE_RESOLUTION|>--- conflicted
+++ resolved
@@ -1,7 +1,7 @@
 ﻿namespace Fantomas
 
 open System
-<<<<<<< HEAD
+open System.Text.RegularExpressions
 open FSharp.Compiler.Ast
 
 [<RequireQualifiedAccess>]
@@ -9,8 +9,6 @@
 
     let isInParens =
         function | SynExpr.Paren _ -> true | _ -> false
-=======
-open System.Text.RegularExpressions
 
 [<RequireQualifiedAccess>]
 module Char =
@@ -21,7 +19,6 @@
         | '\t' -> @"\t"
         | '\\' -> @"\\"
         | _ -> c.ToString()
->>>>>>> 798896b3
 
 [<RequireQualifiedAccess>]
 module String =
